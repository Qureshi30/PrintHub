{
  "name": "printhub-server",
  "version": "1.0.0",
  "description": "Backend API server for PrintHub application",
  "main": "src/index.js",
  "scripts": {
    "start": "node src/index.js",
    "dev": "nodemon src/index.js",
    "build": "echo 'No build step required for Node.js'",
    "test": "jest"
  },
  "keywords": [
    "printhub",
    "printing",
    "api",
    "mongodb",
    "cloudinary"
  ],
  "author": "PrintHub Team",
  "license": "MIT",
  "dependencies": {
    "@clerk/clerk-sdk-node": "^5.0.0",
    "@clerk/express": "^1.0.0",
    "bcryptjs": "^2.4.3",
    "cloudinary": "^1.41.0",
    "cors": "^2.8.5",
    "dotenv": "^16.3.1",
    "express": "^4.18.2",
    "express-rate-limit": "^7.1.5",
    "express-validator": "^7.0.1",
    "helmet": "^7.1.0",
    "jsonwebtoken": "^9.0.2",
    "mongoose": "^8.0.3",
    "morgan": "^1.10.0",
    "multer": "^1.4.5-lts.1",
<<<<<<< HEAD
    "nodemailer": "^7.0.5",
    "razorpay": "^2.9.6",
    "svix": "^1.76.1"
=======
    "nodemailer": "^7.0.6"
>>>>>>> 81c763d9
  },
  "devDependencies": {
    "jest": "^29.7.0",
    "nodemon": "^3.0.2",
    "supertest": "^6.3.3"
  },
  "engines": {
    "node": ">=18.0.0"
  }
}<|MERGE_RESOLUTION|>--- conflicted
+++ resolved
@@ -33,13 +33,9 @@
     "mongoose": "^8.0.3",
     "morgan": "^1.10.0",
     "multer": "^1.4.5-lts.1",
-<<<<<<< HEAD
-    "nodemailer": "^7.0.5",
+    "nodemailer": "^7.0.6",
     "razorpay": "^2.9.6",
     "svix": "^1.76.1"
-=======
-    "nodemailer": "^7.0.6"
->>>>>>> 81c763d9
   },
   "devDependencies": {
     "jest": "^29.7.0",
