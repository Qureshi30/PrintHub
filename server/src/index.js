--- conflicted
+++ resolved
@@ -24,6 +24,7 @@
 const webhookRoutes = require('./routes/webhookRoutes');
 const cashPaymentRoutes = require('./routes/cashPaymentRoutes');
 const queryRoutes = require('./routes/queryRoutes');
+const pricingRoutes = require('./routes/pricingRoutes');
 
 // Import queue processor
 const queueProcessor = require('./services/queueProcessor');
@@ -148,6 +149,7 @@
 app.use('/api/payments', paymentRoutes);
 app.use('/api/cash-payment', cashPaymentRoutes);
 app.use('/api/queries', queryRoutes);
+app.use('/api/pricing', pricingRoutes);
 // Webhook routes (no rate limiting for webhooks)
 app.use('/webhooks', webhookRoutes);
 
@@ -207,13 +209,8 @@
       console.error('❌ Scheduled printer monitoring error:', error);
     });
   });
-<<<<<<< HEAD
-  
-  console.log(`📡 Windows printer monitoring ENABLED - Checking every 2 minutes`);
-=======
 
   console.log(`📡 Windows printer monitoring scheduled (every 2 minutes)`);
->>>>>>> 13d0a726
 });
 
 module.exports = app;