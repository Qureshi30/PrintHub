const express = require('express');
const { requireAuth } = require('../middleware/authMiddleware');
const PrintJob = require('../models/PrintJob');
const Printer = require('../models/Printer');
const router = express.Router();

/**
 * @route   GET /students/dashboard-stats
 * @desc    Get student dashboard statistics with real data
 * @access  Authenticated users
 */
router.get('/dashboard-stats', requireAuth, async (req, res) => {
  try {
    const userId = req.user.id;
    console.log(`📊 Student dashboard stats requested by: ${req.user.fullName} (${req.user.email})`);
<<<<<<< HEAD
    
    // Get real stats from database
    const [pendingJobs, completedJobs, totalSpentResult, availablePrinters] = await Promise.all([
      // Count pending jobs for this user
      PrintJob.countDocuments({ 
        clerkUserId: userId, 
        status: { $in: ['pending', 'queued', 'printing'] } 
      }),
      
      // Count completed jobs for this user
      PrintJob.countDocuments({ 
        clerkUserId: userId, 
        status: 'completed' 
      }),
      
      // Calculate total money spent by this user
      PrintJob.aggregate([
        { 
          $match: { 
            clerkUserId: userId, 
            'payment.status': 'paid' 
          } 
        },
        { 
          $group: { 
            _id: null, 
            totalSpent: { $sum: '$pricing.totalCost' } 
          } 
        }
      ]),
      
      // Count available (online) printers
      Printer.countDocuments({ status: 'online' })
    ]);
=======

    // Get user's print jobs to calculate real statistics
    const printJobs = await PrintJob.find({ clerkUserId: userId });

    // Calculate pending jobs (queued, printing, payment_verified)
    const pendingJobs = printJobs.filter(job =>
      ['queued', 'printing', 'payment_verified', 'pending'].includes(job.status)
    ).length;

    // Calculate completed jobs
    const completedJobs = printJobs.filter(job => job.status === 'completed').length;

    // Calculate total spent from completed and paid jobs
    const totalSpent = printJobs
      .filter(job => job.payment && job.payment.status === 'completed')
      .reduce((sum, job) => sum + (job.payment.amount || 0), 0);

    // Get available printers count (this is system-wide, not user-specific)
    const Printer = require('../models/Printer');
    const availablePrintersCount = await Printer.countDocuments({
      status: 'online',
      isActive: true
    });
>>>>>>> e99a3a79

    const stats = {
      pendingJobs,
      completedJobs,
<<<<<<< HEAD
      totalSpent: totalSpentResult.length > 0 ? totalSpentResult[0].totalSpent : 0,
      availablePrinters
    };

    console.log(`📊 Dashboard stats for ${req.user.fullName}:`, stats);
=======
      totalSpent: Math.round(totalSpent * 100) / 100, // Round to 2 decimal places
      availablePrinters: availablePrintersCount
    };

    console.log(`✅ Dashboard stats for ${req.user.fullName}:`, stats);
>>>>>>> e99a3a79

    res.json({
      success: true,
      data: stats
    });
  } catch (error) {
    console.error('❌ Student dashboard stats error:', error);
    res.status(500).json({
      success: false,
      error: {
        message: 'Failed to load dashboard statistics',
        code: 'STUDENT_STATS_ERROR'
      }
    });
  }
});

/**
 * @route   GET /students/profile
 * @desc    Get student profile information
 * @access  Authenticated users
 */
router.get('/profile', requireAuth, async (req, res) => {
  try {
    const user = req.user;

    res.json({
      success: true,
      data: {
        id: user.id,
        name: user.fullName,
        email: user.email,
        role: user.role,
        createdAt: user.createdAt
      }
    });
  } catch (error) {
    console.error('❌ Student profile error:', error);
    res.status(500).json({
      success: false,
      error: {
        message: 'Failed to load profile',
        code: 'STUDENT_PROFILE_ERROR'
      }
    });
  }
});

/**
 * @route   GET /students/print-jobs
 * @desc    Get student's print jobs
 * @access  Authenticated students
 */
router.get('/print-jobs', requireAuth, async (req, res) => {
  try {
    const userId = req.user.id;
    console.log(`🖨️ Fetching print jobs for student: ${userId}`);

    const printJobs = await PrintJob.find({ clerkUserId: userId })
      .populate('printerId', 'name location')
      .sort({ createdAt: -1 });

    console.log(`✅ Found ${printJobs.length} print jobs for student: ${userId}`);

    res.json({
      success: true,
      data: printJobs
    });
  } catch (error) {
    console.error('❌ Student print jobs error:', error);
    res.status(500).json({
      success: false,
      error: {
        message: 'Failed to fetch print jobs',
        code: 'STUDENT_PRINT_JOBS_ERROR'
      }
    });
  }
});

module.exports = router;<|MERGE_RESOLUTION|>--- conflicted
+++ resolved
@@ -13,83 +13,53 @@
   try {
     const userId = req.user.id;
     console.log(`📊 Student dashboard stats requested by: ${req.user.fullName} (${req.user.email})`);
-<<<<<<< HEAD
-    
-    // Get real stats from database
-    const [pendingJobs, completedJobs, totalSpentResult, availablePrinters] = await Promise.all([
-      // Count pending jobs for this user
-      PrintJob.countDocuments({ 
+// Get real stats from database
+const [pendingJobs, completedJobs, totalSpentResult, availablePrinters] = await Promise.all([
+  // Count pending jobs for this user
+  PrintJob.countDocuments({ 
+    clerkUserId: userId, 
+    status: { $in: ['pending', 'queued', 'printing', 'payment_verified'] } 
+  }),
+
+  // Count completed jobs for this user
+  PrintJob.countDocuments({ 
+    clerkUserId: userId, 
+    status: 'completed' 
+  }),
+
+  // Calculate total money spent by this user (only 'completed' payments)
+  PrintJob.aggregate([
+    { 
+      $match: { 
         clerkUserId: userId, 
-        status: { $in: ['pending', 'queued', 'printing'] } 
-      }),
-      
-      // Count completed jobs for this user
-      PrintJob.countDocuments({ 
-        clerkUserId: userId, 
-        status: 'completed' 
-      }),
-      
-      // Calculate total money spent by this user
-      PrintJob.aggregate([
-        { 
-          $match: { 
-            clerkUserId: userId, 
-            'payment.status': 'paid' 
-          } 
-        },
-        { 
-          $group: { 
-            _id: null, 
-            totalSpent: { $sum: '$pricing.totalCost' } 
-          } 
-        }
-      ]),
-      
-      // Count available (online) printers
-      Printer.countDocuments({ status: 'online' })
-    ]);
-=======
+        'payment.status': 'completed' 
+      } 
+    },
+    { 
+      $group: { 
+        _id: null, 
+        totalSpent: { $sum: { $ifNull: ['$payment.amount', 0] } } 
+      } 
+    }
+  ]),
 
-    // Get user's print jobs to calculate real statistics
-    const printJobs = await PrintJob.find({ clerkUserId: userId });
+  // Count available (online & active) printers
+  Printer.countDocuments({ 
+    status: 'online', 
+    isActive: true 
+  })
+]);
 
-    // Calculate pending jobs (queued, printing, payment_verified)
-    const pendingJobs = printJobs.filter(job =>
-      ['queued', 'printing', 'payment_verified', 'pending'].includes(job.status)
-    ).length;
-
-    // Calculate completed jobs
-    const completedJobs = printJobs.filter(job => job.status === 'completed').length;
-
-    // Calculate total spent from completed and paid jobs
-    const totalSpent = printJobs
-      .filter(job => job.payment && job.payment.status === 'completed')
-      .reduce((sum, job) => sum + (job.payment.amount || 0), 0);
-
-    // Get available printers count (this is system-wide, not user-specific)
-    const Printer = require('../models/Printer');
-    const availablePrintersCount = await Printer.countDocuments({
-      status: 'online',
-      isActive: true
-    });
->>>>>>> e99a3a79
-
+// Extract total spent value safely
+const totalSpent = totalSpentResult[0]?.totalSpent || 0;
     const stats = {
       pendingJobs,
       completedJobs,
-<<<<<<< HEAD
-      totalSpent: totalSpentResult.length > 0 ? totalSpentResult[0].totalSpent : 0,
-      availablePrinters
-    };
-
-    console.log(`📊 Dashboard stats for ${req.user.fullName}:`, stats);
-=======
       totalSpent: Math.round(totalSpent * 100) / 100, // Round to 2 decimal places
       availablePrinters: availablePrintersCount
     };
 
     console.log(`✅ Dashboard stats for ${req.user.fullName}:`, stats);
->>>>>>> e99a3a79
 
     res.json({
       success: true,
