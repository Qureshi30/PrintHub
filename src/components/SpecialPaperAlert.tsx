import { useState, useEffect } from "react";
import { Dialog, DialogContent, DialogHeader, DialogTitle } from "@/components/ui/dialog";
import { Button } from "@/components/ui/button";
import { Badge } from "@/components/ui/badge";
import { Separator } from "@/components/ui/separator";
import { Checkbox } from "@/components/ui/checkbox";
import { 

  AlertTriangle, 
  Clock, 
  FileText, 
  Printer,
  Settings,
  CheckCircle,
  Info
} from "lucide-react";

interface SpecialPaperAlertProps {
  isOpen: boolean;
  onClose: () => void;
  onConfirm: () => void;
  paperType: "A3" | "certificate" | "photo" | "cardstock";
  estimatedDelay: number; // in minutes
  files?: Array<{ name: string; pages: number; }>;
}

const paperTypeInfo = {
  A3: {
    name: "A3 Paper",
    description: "Large format paper (297 × 420 mm)",
    reason: "Requires manual paper loading and printer reconfiguration",
    icon: "📄",
    color: "text-blue-600 bg-blue-100"
  },
  certificate: {
    name: "Certificate Paper",
    description: "High-quality thick paper for certificates",
    reason: "Requires special paper tray and quality settings adjustment",
    icon: "🏆",
    color: "text-purple-600 bg-purple-100"
  },
  photo: {
    name: "Photo Paper",
    description: "High-gloss photo paper for images",
    reason: "Requires photo paper tray and ink quality optimization",
    icon: "📸",
    color: "text-green-600 bg-green-100"
  },
  cardstock: {
    name: "Cardstock",
    description: "Thick cardboard-like paper",
    reason: "Requires manual feeding and pressure adjustment",
    icon: "📇",
    color: "text-orange-600 bg-orange-100"
  }
};

export function SpecialPaperAlert({ 
  isOpen, 
  onClose, 
  onConfirm, 
  paperType, 
  estimatedDelay,
  files = []
}: SpecialPaperAlertProps) {
  const [dontShowAgain, setDontShowAgain] = useState(false);
  const [isConfirming, setIsConfirming] = useState(false);
  
  const paperInfo = paperTypeInfo[paperType];
  
  const handleConfirm = async () => {
    setIsConfirming(true);
    
    // Store preference if user checked "don't show again"
    if (dontShowAgain) {
      localStorage.setItem(`hideSpecialPaperAlert_${paperType}`, "true");
    }
    
    // Simulate brief loading
    await new Promise(resolve => setTimeout(resolve, 800));
    
    onConfirm();
    setIsConfirming(false);
  };

  const shouldShowAlert = (paperType: string) => {
    return !localStorage.getItem(`hideSpecialPaperAlert_${paperType}`);
  };

  // Don't show if user has disabled this alert
  if (!shouldShowAlert(paperType)) {
    useEffect(() => {
      onConfirm();
    }, [onConfirm]);
    return null;
  }

  const getDelayText = (minutes: number) => {
    if (minutes < 60) return `${minutes} minutes`;
    const hours = Math.floor(minutes / 60);
    const remainingMinutes = minutes % 60;
    if (remainingMinutes === 0) return `${hours} hour${hours > 1 ? 's' : ''}`;
    return `${hours}h ${remainingMinutes}m`;
  };

  const totalPages = files.reduce((sum, file) => sum + file.pages, 0);

  return (
    <Dialog open={isOpen} onOpenChange={onClose}>
      <DialogContent className="sm:max-w-lg">
        <DialogHeader>
          <DialogTitle className="flex items-center gap-2">
            <AlertTriangle className="h-5 w-5 text-orange-500" />
            Special Paper Required
          </DialogTitle>
        </DialogHeader>
        
        <div className="space-y-4">
          {/* Paper Type Info */}
          <div className="flex items-start gap-3 p-4 bg-orange-50 border border-orange-200 rounded-lg">
            <div className="text-2xl">{paperInfo.icon}</div>
            <div className="flex-1">
              <div className="flex items-center gap-2 mb-1">
                <h3 className="font-semibold">{paperInfo.name}</h3>
                <Badge className={paperInfo.color} variant="secondary">
                  Special Handling
                </Badge>
              </div>
              <p className="text-sm text-muted-foreground mb-2">{paperInfo.description}</p>
              <p className="text-sm">{paperInfo.reason}</p>
            </div>
          </div>



          {/* Delay Warning */}
          <div className="flex items-center gap-3 p-3 bg-yellow-50 border border-yellow-200 rounded-lg">
            <Clock className="h-5 w-5 text-yellow-600" />
            <div>
              <p className="text-sm font-medium text-yellow-800">Expected Delay</p>
              <p className="text-sm text-yellow-700">
                Your print job may be delayed by approximately <strong>{getDelayText(estimatedDelay)}</strong>
              </p>
            </div>
          </div>



<<<<<<< HEAD

=======
>>>>>>> 6a631bc7
          {/* Job Summary */}
          {files.length > 0 && (
            <div className="space-y-3">
              <Separator />
              <div>
                <h4 className="font-medium mb-2 flex items-center gap-2">
                  <FileText className="h-4 w-4" />
                  Files to Print ({files.length})
                </h4>
                <div className="space-y-2">
                  {files.map((file, index) => (
                    <div key={index} className="flex items-center justify-between text-sm p-2 bg-gray-50 rounded">
                      <span className="truncate max-w-xs">{file.name}</span>
                      <span className="text-muted-foreground">{file.pages} pages</span>
                    </div>
                  ))}
                </div>
                <div className="mt-2 text-sm text-muted-foreground">
                  Total: {totalPages} pages
                </div>
              </div>
            </div>
          )}

          {/* Why the delay? */}
          <div className="space-y-2">
            <h4 className="font-medium flex items-center gap-2">
              <Info className="h-4 w-4" />
              Why the delay?
            </h4>
            <div className="text-sm text-muted-foreground space-y-1">
              <p>• Our staff needs to manually load the special paper</p>
              <p>• Printer settings require adjustment for optimal quality</p>
              <p>• Quality check ensures perfect results for your documents</p>
              <p>• Current queue position may affect timing</p>
            </div>
          </div>

          {/* What happens next */}
          <div className="space-y-2">
            <h4 className="font-medium flex items-center gap-2">
              <CheckCircle className="h-4 w-4" />
              What happens next?
            </h4>
            <div className="text-sm text-muted-foreground space-y-1">
              <p>1. Your job will be queued for special paper handling</p>
              <p>2. Staff will be notified to prepare the printer</p>
              <p>3. You'll receive updates on job progress</p>
              <p>4. Pick up your documents when ready</p>
            </div>
          </div>

          {/* Don't show again option */}
          <div className="flex items-center space-x-2 pt-2">
            <Checkbox 
              id="dontShowAgain" 
              checked={dontShowAgain}
              onCheckedChange={(checked) => setDontShowAgain(checked as boolean)}
            />
            <label 
              htmlFor="dontShowAgain" 
              className="text-sm text-muted-foreground cursor-pointer"
            >
              Don't show this alert again for {paperInfo.name.toLowerCase()}
            </label>
          </div>

          {/* Action Buttons */}
          <div className="flex gap-3 pt-4">
            <Button 
              variant="outline" 
              onClick={onClose}
              className="flex-1"
            >
              Cancel
            </Button>
            <Button 
              onClick={handleConfirm}
              disabled={isConfirming}
              className="flex-1"
            >
              {isConfirming ? (
                <>
                  <Settings className="h-4 w-4 mr-2 animate-spin" />
                  Confirming...
                </>
              ) : (
                <>
                  <Printer className="h-4 w-4 mr-2" />
                  Continue Anyway
                </>
              )}
            </Button>
          </div>

          <p className="text-xs text-center text-muted-foreground">
            You can monitor your job progress in the Print Queue
          </p>
        </div>
      </DialogContent>
    </Dialog>
  );
}<|MERGE_RESOLUTION|>--- conflicted
+++ resolved
@@ -144,12 +144,6 @@
             </div>
           </div>
 
-
-
-<<<<<<< HEAD
-
-=======
->>>>>>> 6a631bc7
           {/* Job Summary */}
           {files.length > 0 && (
             <div className="space-y-3">
