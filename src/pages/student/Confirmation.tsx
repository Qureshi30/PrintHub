import { useMemo } from "react";
import { Card, CardContent, CardHeader, CardTitle } from "@/components/ui/card";
import { Button } from "@/components/ui/button";
import { Badge } from "@/components/ui/badge";
import { Separator } from "@/components/ui/separator";
import { Alert, AlertDescription } from "@/components/ui/alert";
import ProtectedRoute from "@/components/auth/ProtectedRoute";
import { PrintFlowBreadcrumb } from "@/components/ui/print-flow-breadcrumb";
import { useNavigate } from "react-router-dom";
import { usePrintJobContext } from "@/hooks/usePrintJobContext";
import { useIsMobile } from "@/hooks/use-mobile";
import { usePricing } from "@/hooks/usePricing";
import { MobileHeader } from "@/components/mobile/MobileHeader";
import { MobileStepNavigation } from "@/components/mobile/MobileStepNavigation";
import { MobileCard, MobileTouchButton } from "@/components/mobile/MobileComponents";
import {
  FileText,
  Printer,
  Clock,
  AlertTriangle,
  DollarSign,
  Edit,
  ArrowLeft
} from "lucide-react";

interface JobSummary {
  file: {
    name: string;
    pages: number;
    size: string;
  };
  settings: {
    pageRange: string;
    colorMode: string;
    duplex: string;
    copies: number;
    paperSize: string;
    paperType: string;
  };
  printer: {
    name: string;
    location: string;
    queueLength: number;
    estimatedWait: number;
  };
  cost: {
    base: number;
    color: number;
    duplex: number;
    total: number;
  };
  timing: {
    scheduledFor: string;
    estimatedCompletion: string;
  };
}

export default function Confirmation() {
  const navigate = useNavigate();
<<<<<<< HEAD
  const { files, settings, selectedPrinter, setPaymentInfo } = usePrintJobContext();
=======
  const { files, settings, selectedPrinter, payment, setPaymentInfo } = usePrintJobContext();
  const { pricing, loading: pricingLoading, calculateCostBreakdown } = usePricing();
>>>>>>> 5f02bb47
  const isMobile = useIsMobile();

  // Get the first file for display (assuming single file upload for now)
  const currentFile = files[0];
  const currentFileSettings = currentFile ? settings[currentFile.id] : null;

  // Debug logging
  console.log('🔍 CONFIRMATION PAGE - Debug:', {
    hasFile: !!currentFile,
    fileName: currentFile?.name,
    hasSettings: !!currentFileSettings,
    settings: currentFileSettings,
    color: currentFileSettings?.color,
    duplex: currentFileSettings?.duplex,
    paperType: currentFileSettings?.paperType
  });

  // Calculate cost using dynamic pricing from admin panel
  const calculatedCost = useMemo(() => {
    if (!currentFile || !currentFileSettings || pricingLoading) {
      return { base: 0, color: 0, duplex: 0, paperSurcharge: 0, total: 0 };
    }

<<<<<<< HEAD
    const BLACK_AND_WHITE_RATE = 2; // ₹2.00 per page
    const COLOR_RATE = 5; // ₹5.00 per page

    // Paper type surcharges (per page)
    const paperSurcharges: { [key: string]: number } = {
      'A4': 0,
      'A3': 3,
      'Letter': 0.5,
      'Legal': 1,
      'Certificate': 5
    };

=======
>>>>>>> 5f02bb47
    const pages = currentFile.pages || 1;
    const copies = currentFileSettings.copies || 1;
    const isColor = currentFileSettings.color || false;
    const isDuplex = currentFileSettings.duplex || false;
    const paperType = (currentFileSettings.paperType || 'A4').toLowerCase();

    console.log('📊 CONFIRMATION - Cost calculation inputs:', {
      pages,
      copies,
      isColor,
      isDuplex,
      paperType
    });

<<<<<<< HEAD
    // Base printing cost
    const baseRate = isColor ? COLOR_RATE : BLACK_AND_WHITE_RATE;
    const baseCost = baseRate * pages * copies;

    // Paper surcharge
    const paperSurcharge = (paperSurcharges[paperType] || 0) * pages * copies;

    // Total before duplex discount
    let total = baseCost + paperSurcharge;

    // Apply duplex discount (10% off)
    const duplexDiscount = isDuplex ? total * 0.1 : 0;
    total = total - duplexDiscount;

    console.log('💰 CONFIRMATION - Calculated breakdown:', {
      baseCost,
      paperSurcharge,
      subtotal: baseCost + paperSurcharge,
      duplexDiscount,
      total
=======
    // Use dynamic pricing calculation
    const breakdown = calculateCostBreakdown({
      pageCount: pages * copies,
      isColor,
      paperSize: paperType,
      isDuplex
>>>>>>> 5f02bb47
    });

    console.log('💰 CONFIRMATION - Calculated breakdown:', breakdown);

    return {
      base: breakdown.baseCost,
      color: isColor ? breakdown.baseCost : 0,
      duplex: breakdown.duplexDiscountAmount,
      paperSurcharge: breakdown.paperCost,
      total: breakdown.totalCost
    };
  }, [currentFile, currentFileSettings, pricingLoading, calculateCostBreakdown]);

  console.log('💰 CONFIRMATION PAGE - Calculated Cost:', calculatedCost);

  // Mock job summary data - replace with actual data from context
  const jobSummary: JobSummary = {
    file: {
      name: currentFile?.name || "No document selected",
      pages: currentFile?.pages || 0,
      size: currentFile ? `${(currentFile.sizeKB / 1024).toFixed(1)} MB` : "0 MB"
    },
    settings: {
      pageRange: currentFileSettings?.pages || "All pages",
      colorMode: currentFileSettings?.color ? "Color" : "Black & White",
      duplex: currentFileSettings?.duplex ? "Double-sided" : "One-sided",
      copies: currentFileSettings?.copies || 1,
      paperSize: currentFileSettings?.paperType || "A4",
      paperType: currentFileSettings?.paperType || "Regular"
    },
    printer: {
      name: selectedPrinter?.name || "Library Printer 1",
      location: selectedPrinter?.location || "Main Library - Ground Floor",
      queueLength: selectedPrinter?.queueLength || 3,
      estimatedWait: selectedPrinter?.estimatedWait || 8
    },
    cost: {
      base: calculatedCost.base,
      color: calculatedCost.color,
      duplex: calculatedCost.duplex,
      total: calculatedCost.total
    },
    timing: {
      scheduledFor: "Now",
      estimatedCompletion: "~10 minutes"
    }
  };

  const handleSubmit = () => {
    // Prevent submission if no document is selected
    if (jobSummary.file.pages === 0 || !currentFile) {
      navigate('/upload');
      return;
    }

    console.log('📤 CONFIRMATION - Submitting with cost:', calculatedCost);

    // Store the calculated cost in payment context
    setPaymentInfo({
      method: 'razorpay', // Default method, will be updated on payment page
      totalCost: calculatedCost.total,
      breakdown: {
        baseCost: calculatedCost.base,
        colorCost: calculatedCost.color,
        paperCost: calculatedCost.paperSurcharge
      }
    });

    console.log('✅ CONFIRMATION - Navigating to payment page');

    // Always navigate to payment when there's a file
    navigate("/payment");
  };

  const getSubmitButtonText = () => {
    if (jobSummary.file.pages === 0) return "Upload Document First";
    // Always show pay button if file exists, cost will be calculated
    return "Submit Print Job & Pay";
  };

  return (
    <ProtectedRoute>
      {isMobile ? (
        <>
          <MobileHeader
            title="Confirm Print Job"
            rightAction={
              <MobileTouchButton
                variant="ghost"
                size="sm"
                onClick={() => navigate('/history')}
              >
                History
              </MobileTouchButton>
            }
          />
          <div className="px-4 pb-20 space-y-4">
            {/* No Document Warning */}
            {jobSummary.file.pages === 0 && (
              <Alert className="border-orange-200 bg-orange-50 dark:border-orange-800 dark:bg-orange-900/20">
                <AlertTriangle className="h-4 w-4 text-orange-600 dark:text-orange-400" />
                <AlertDescription className="text-orange-800 dark:text-orange-200">
                  No document selected. Please upload a document first.
                  <MobileTouchButton
                    variant="secondary"
                    size="sm"
                    className="mt-2 w-full bg-orange-100 text-orange-800 border-orange-200 dark:bg-orange-800/20 dark:text-orange-200 dark:border-orange-700"
                    onClick={() => navigate('/upload')}
                  >
                    Upload Document Now
                  </MobileTouchButton>
                </AlertDescription>
              </Alert>
            )}

            {/* Document Summary */}
            <MobileCard selected={false} className={jobSummary.file.pages === 0 ? 'opacity-60' : ''}>
              <div className="flex items-start gap-3">
                <div className="p-2 bg-blue-50 rounded-lg">
                  <FileText className="h-5 w-5 text-blue-600" />
                  {jobSummary.file.pages === 0 && (
                    <div className="absolute -top-1 -right-1 w-3 h-3 bg-orange-500 rounded-full"></div>
                  )}
                </div>
                <div className="flex-1 min-w-0">
                  <div className="flex items-center justify-between">
                    <span className={`font-medium ${jobSummary.file.pages === 0 ? 'text-muted-foreground' : 'text-foreground'}`}>
                      {jobSummary.file.name}
                    </span>
                    <MobileTouchButton
                      variant="ghost"
                      size="sm"
                      onClick={() => navigate('/settings')}
                      className="text-blue-600 dark:text-blue-400 h-8 px-2"
                    >
                      <Edit className="h-4 w-4" />
                    </MobileTouchButton>
                  </div>
                  <div className="text-sm text-muted-foreground mt-1">
                    {jobSummary.file.pages} pages • {jobSummary.file.size}
                  </div>
                  <div className="flex flex-wrap gap-2 mt-2">
                    <Badge variant="secondary" className="text-xs">
                      {jobSummary.settings.colorMode}
                    </Badge>
                    <Badge variant="secondary" className="text-xs">
                      {jobSummary.settings.copies} {jobSummary.settings.copies === 1 ? 'copy' : 'copies'}
                    </Badge>
                    <Badge variant="secondary" className="text-xs">
                      {jobSummary.settings.duplex}
                    </Badge>
                  </div>
                </div>
              </div>
            </MobileCard>

            {/* Printer Summary */}
            <MobileCard selected={false} className={jobSummary.file.pages === 0 ? 'opacity-60' : ''}>
              <div className="flex items-start gap-3">
                <div className="p-2 bg-green-50 rounded-lg">
                  <Printer className="h-5 w-5 text-green-600" />
                </div>
                <div className="flex-1 min-w-0">
                  <div className="flex items-center justify-between">
                    <span className="font-medium text-foreground">{jobSummary.printer.name}</span>
                    <MobileTouchButton
                      variant="ghost"
                      size="sm"
                      onClick={() => navigate('/select-printer')}
                      className="text-blue-600 dark:text-blue-400 h-8 px-2"
                    >
                      <Edit className="h-4 w-4" />
                    </MobileTouchButton>
                  </div>
                  <div className="text-sm text-muted-foreground mt-1">
                    {jobSummary.printer.location}
                  </div>
                  <div className="flex items-center gap-4 mt-2">
                    <div className="flex items-center gap-1">
                      <Clock className="h-3 w-3 text-muted-foreground" />
                      <span className="text-xs text-muted-foreground">~{jobSummary.printer.estimatedWait} min wait</span>
                    </div>
                    <Badge variant="outline" className="text-xs">
                      {jobSummary.printer.queueLength} in queue
                    </Badge>
                  </div>
                </div>
              </div>
            </MobileCard>

            {/* Cost Breakdown */}
            {jobSummary.cost.total > 0 && (
              <MobileCard selected={false} className={jobSummary.file.pages === 0 ? 'opacity-60' : ''}>
                <div className="flex items-start gap-3">
                  <div className="p-2 bg-purple-50 rounded-lg">
                    <DollarSign className="h-5 w-5 text-purple-600" />
                  </div>
                  <div className="flex-1">
                    <div className="font-medium mb-3 text-foreground">Cost Breakdown</div>
                    <div className="space-y-2">
                      <div className="flex justify-between text-sm text-foreground">
                        <span>Base printing ({jobSummary.file.pages} pages)</span>
                        <span>₹{jobSummary.cost.base.toFixed(2)}</span>
                      </div>
                      {jobSummary.cost.duplex > 0 && (
                        <div className="flex justify-between text-sm text-green-600">
                          <span>Duplex discount ({pricing.discounts.duplexPercentage}%)</span>
                          <span>-₹{jobSummary.cost.duplex.toFixed(2)}</span>
                        </div>
                      )}
                      <Separator />
                      <div className="flex justify-between font-medium text-foreground">
                        <span>Total</span>
                        <span>₹{jobSummary.cost.total.toFixed(2)}</span>
                      </div>
                    </div>
                  </div>
                </div>
              </MobileCard>
            )}

            {/* Action Buttons */}
            <div className="space-y-3 pt-4">
              <MobileTouchButton
                variant="primary"
                size="lg"
                onClick={handleSubmit}
                disabled={jobSummary.file.pages === 0}
                className="w-full"
              >
                {getSubmitButtonText()}
              </MobileTouchButton>

              <MobileTouchButton
                variant="secondary"
                size="lg"
                onClick={() => navigate('/select-printer')}
                className="w-full"
              >
                <ArrowLeft className="h-4 w-4 mr-2" />
                Back to Printer Selection
              </MobileTouchButton>
            </div>
          </div>

          <MobileStepNavigation
            currentStep={4}
            totalSteps={5}
          />
        </>
      ) : (
        /* Desktop Layout */
        <div className="min-h-screen bg-background p-6">
          <div className="max-w-4xl mx-auto space-y-6">
            <PrintFlowBreadcrumb currentStep="confirm" />

            <div className="text-center space-y-2">
              <h1 className="text-3xl font-bold tracking-tight text-foreground">Confirm Your Print Job</h1>
              <p className="text-muted-foreground">Review your print settings and submit your job</p>
            </div>

            {jobSummary.file.pages === 0 && (
              <Alert className="border-orange-200 bg-orange-50 dark:border-orange-800 dark:bg-orange-900/20">
                <AlertTriangle className="h-4 w-4 text-orange-600 dark:text-orange-400" />
                <AlertDescription className="text-orange-800 dark:text-orange-200">
                  No document selected. Please upload a document first.
                  <Button
                    variant="outline"
                    size="sm"
                    className="ml-3 bg-orange-100 text-orange-800 border-orange-200 dark:bg-orange-800/20 dark:text-orange-200 dark:border-orange-700"
                    onClick={() => navigate('/upload')}
                  >
                    Upload Document Now
                  </Button>
                </AlertDescription>
              </Alert>
            )}

            <div className="grid grid-cols-1 lg:grid-cols-2 gap-6">
              {/* Left Column */}
              <div className="space-y-6">
                {/* Document Summary */}
                <Card className={jobSummary.file.pages === 0 ? 'opacity-60' : ''}>
                  <CardHeader className="flex flex-row items-center justify-between space-y-0 pb-2">
                    <CardTitle className="text-lg">Document</CardTitle>
                    <Button
                      variant="ghost"
                      size="sm"
                      onClick={() => navigate('/settings')}
                      className="text-blue-600"
                    >
                      <Edit className="h-4 w-4 mr-1" />
                      Edit
                    </Button>
                  </CardHeader>
                  <CardContent className="space-y-4">
                    <div className="flex items-center gap-3">
                      <div className="p-2 bg-blue-50 rounded-lg">
                        <FileText className="h-5 w-5 text-blue-600" />
                      </div>
                      <div>
                        <div className="font-medium text-foreground">{jobSummary.file.name}</div>
                        <div className="text-sm text-muted-foreground">
                          {jobSummary.file.pages} pages • {jobSummary.file.size}
                        </div>
                      </div>
                    </div>

                    <div className="grid grid-cols-2 gap-4 text-sm">
                      <div>
                        <span className="text-muted-foreground">Page Range:</span>
                        <div className="font-medium text-foreground">{jobSummary.settings.pageRange}</div>
                      </div>
                      <div>
                        <span className="text-muted-foreground">Color Mode:</span>
                        <div className="font-medium text-foreground">{jobSummary.settings.colorMode}</div>
                      </div>
                      <div>
                        <span className="text-muted-foreground">Duplex:</span>
                        <div className="font-medium text-foreground">{jobSummary.settings.duplex}</div>
                      </div>
                      <div>
                        <span className="text-muted-foreground">Copies:</span>
                        <div className="font-medium text-foreground">{jobSummary.settings.copies}</div>
                      </div>
                    </div>
                  </CardContent>
                </Card>

                {/* Printer Summary */}
                <Card className={jobSummary.file.pages === 0 ? 'opacity-60' : ''}>
                  <CardHeader className="flex flex-row items-center justify-between space-y-0 pb-2">
                    <CardTitle className="text-lg">Printer</CardTitle>
                    <Button
                      variant="ghost"
                      size="sm"
                      onClick={() => navigate('/select-printer')}
                      className="text-blue-600"
                    >
                      <Edit className="h-4 w-4 mr-1" />
                      Change
                    </Button>
                  </CardHeader>
                  <CardContent>
                    <div className="flex items-center gap-3">
                      <div className="p-2 bg-green-50 rounded-lg">
                        <Printer className="h-5 w-5 text-green-600" />
                      </div>
                      <div>
                        <div className="font-medium text-foreground">{jobSummary.printer.name}</div>
                        <div className="text-sm text-muted-foreground">{jobSummary.printer.location}</div>
                        <div className="flex items-center gap-4 mt-2">
                          <div className="flex items-center gap-1">
                            <Clock className="h-3 w-3 text-muted-foreground" />
                            <span className="text-xs text-muted-foreground">~{jobSummary.printer.estimatedWait} min wait</span>
                          </div>
                          <Badge variant="outline" className="text-xs">
                            {jobSummary.printer.queueLength} in queue
                          </Badge>
                        </div>
                      </div>
                    </div>
                  </CardContent>
                </Card>
              </div>

              {/* Right Column */}
              <div className="space-y-6">
                {/* Cost Breakdown */}
                {jobSummary.cost.total > 0 && (
                  <Card className={jobSummary.file.pages === 0 ? 'opacity-60' : ''}>
                    <CardHeader>
                      <CardTitle className="text-lg flex items-center gap-2">
                        <DollarSign className="h-5 w-5" />
                        Cost Breakdown
                      </CardTitle>
                    </CardHeader>
                    <CardContent className="space-y-3">
                      <div className="flex justify-between text-foreground">
                        <span>Base printing ({jobSummary.file.pages} pages)</span>
                        <span>₹{jobSummary.cost.base.toFixed(2)}</span>
                      </div>
                      {jobSummary.cost.duplex > 0 && (
                        <div className="flex justify-between text-green-600">
                          <span>Duplex discount ({pricing.discounts.duplexPercentage}%)</span>
                          <span>-₹{jobSummary.cost.duplex.toFixed(2)}</span>
                        </div>
                      )}
                      <Separator />
                      <div className="flex justify-between text-lg font-semibold text-foreground">
                        <span>Total</span>
                        <span>₹{jobSummary.cost.total.toFixed(2)}</span>
                      </div>
                    </CardContent>
                  </Card>
                )}
              </div>
            </div>

            {/* Action Buttons */}
            <div className="flex gap-4 justify-center pt-6">
              <Button
                variant="outline"
                size="lg"
                onClick={() => navigate('/select-printer')}
                className="px-8"
              >
                <ArrowLeft className="h-4 w-4 mr-2" />
                Back
              </Button>
              <Button
                size="lg"
                onClick={handleSubmit}
                disabled={jobSummary.file.pages === 0}
                className="px-8"
              >
                {getSubmitButtonText()}
              </Button>
            </div>
          </div>
        </div>
      )}
    </ProtectedRoute>
  );
}<|MERGE_RESOLUTION|>--- conflicted
+++ resolved
@@ -57,12 +57,8 @@
 
 export default function Confirmation() {
   const navigate = useNavigate();
-<<<<<<< HEAD
   const { files, settings, selectedPrinter, setPaymentInfo } = usePrintJobContext();
-=======
-  const { files, settings, selectedPrinter, payment, setPaymentInfo } = usePrintJobContext();
   const { pricing, loading: pricingLoading, calculateCostBreakdown } = usePricing();
->>>>>>> 5f02bb47
   const isMobile = useIsMobile();
 
   // Get the first file for display (assuming single file upload for now)
@@ -86,21 +82,6 @@
       return { base: 0, color: 0, duplex: 0, paperSurcharge: 0, total: 0 };
     }
 
-<<<<<<< HEAD
-    const BLACK_AND_WHITE_RATE = 2; // ₹2.00 per page
-    const COLOR_RATE = 5; // ₹5.00 per page
-
-    // Paper type surcharges (per page)
-    const paperSurcharges: { [key: string]: number } = {
-      'A4': 0,
-      'A3': 3,
-      'Letter': 0.5,
-      'Legal': 1,
-      'Certificate': 5
-    };
-
-=======
->>>>>>> 5f02bb47
     const pages = currentFile.pages || 1;
     const copies = currentFileSettings.copies || 1;
     const isColor = currentFileSettings.color || false;
@@ -115,35 +96,12 @@
       paperType
     });
 
-<<<<<<< HEAD
-    // Base printing cost
-    const baseRate = isColor ? COLOR_RATE : BLACK_AND_WHITE_RATE;
-    const baseCost = baseRate * pages * copies;
-
-    // Paper surcharge
-    const paperSurcharge = (paperSurcharges[paperType] || 0) * pages * copies;
-
-    // Total before duplex discount
-    let total = baseCost + paperSurcharge;
-
-    // Apply duplex discount (10% off)
-    const duplexDiscount = isDuplex ? total * 0.1 : 0;
-    total = total - duplexDiscount;
-
-    console.log('💰 CONFIRMATION - Calculated breakdown:', {
-      baseCost,
-      paperSurcharge,
-      subtotal: baseCost + paperSurcharge,
-      duplexDiscount,
-      total
-=======
     // Use dynamic pricing calculation
     const breakdown = calculateCostBreakdown({
       pageCount: pages * copies,
       isColor,
       paperSize: paperType,
       isDuplex
->>>>>>> 5f02bb47
     });
 
     console.log('💰 CONFIRMATION - Calculated breakdown:', breakdown);
