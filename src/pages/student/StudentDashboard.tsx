import { useEffect, useState } from "react";
import MobileSidebar from "@/components/layout/MobileSidebar";
import { useUser } from "@clerk/clerk-react";
import { useDashboardStats } from "@/hooks/useDatabase";
import { Button } from "@/components/ui/button";
import { RefreshCw } from "lucide-react";

export default function StudentDashboard() {
  const [isVisible, setIsVisible] = useState(false);
  const { user } = useUser();
  const { stats, loading, error, refresh } = useDashboardStats(user?.id);

  useEffect(() => {
    setIsVisible(true);
  }, []);

  // Default stats if loading or undefined
  const defaultStats = {
    pendingJobs: 0,
    completedJobs: 0,
    totalSpent: 0,
    availablePrinters: 0,
  };

  const displayStats = stats || defaultStats;

  if (loading) {
    return (
      <div className="flex-1 flex items-center justify-center">
        <div className="text-center">
          <div className="animate-spin rounded-full h-8 w-8 border-b-2 border-blue-600 mx-auto"></div>
          <p className="mt-2 text-gray-600">Loading dashboard...</p>
        </div>
      </div>
    );
  }

  if (error) {
    return (
      <div className="flex-1 flex items-center justify-center">
        <div className="text-center">
          <p className="text-red-600">Error loading dashboard: {error}</p>
        </div>
      </div>
    );
  }

  return (
    <>
      <MobileSidebar />
      <div className="flex-1">
        {/* Dashboard Content */}
        <div className={`space-y-8 p-8 pt-16 transition-all duration-1000 ${isVisible ? 'opacity-100 translate-y-0' : 'opacity-0 translate-y-8'}`}>
          <div className="flex items-center justify-between">
            <h2 className="text-3xl font-bold tracking-tight text-blue-600">
              Dashboard
            </h2>
            <Button
              variant="outline"
              size="sm"
              onClick={refresh}
              disabled={loading}
              className="flex items-center gap-2"
            >
              <RefreshCw className={`h-4 w-4 ${loading ? 'animate-spin' : ''}`} />
              Refresh
            </Button>
          </div>

          {/* Stats Grid */}
          <div className="grid gap-6 md:grid-cols-2 lg:grid-cols-4">
            {[
              {
                title: "Pending Jobs",
                value: displayStats.pendingJobs.toString(),
                change: "Jobs in queue",
                icon: "⏳",
                color: "text-yellow-600"
              },
<<<<<<< HEAD
              { 
                title: "Completed Jobs", 
                value: displayStats.completedJobs.toString(), 
                change: "Total completed", 
                icon: "✅", 
                color: "text-green-600" 
              },
              { 
                title: "Total Spent", 
                value: `₹${displayStats.totalSpent.toFixed(2)}`,
                change: "Total spent", 
                icon: "💰", 
                color: "text-blue-600" 
=======
              {
                title: "Completed Jobs",
                value: displayStats.completedJobs.toString(),
                change: "Successfully printed",
                icon: "✅",
                color: "text-green-600"
              },
              {
                title: "Total Spent",
                value: `₹${displayStats.totalSpent.toFixed(2)}`,
                change: "All time total",
                icon: "💰",
                color: "text-blue-600"
>>>>>>> e99a3a79
              },
              {
                title: "Available Printers",
                value: displayStats.availablePrinters.toString(),
                change: "Online now",
                icon: "🖨️",
                color: "text-purple-600"
              }
            ].map((stat, index) => (
              <div
                key={stat.title}
                className="group relative rounded-xl border bg-card/50 backdrop-blur-sm text-card-foreground shadow-sm p-6 hover-glow transition-all duration-300 hover:scale-105 bg-gradient-card"
                style={{ animationDelay: `${index * 100}ms` }}
              >
                <div className="absolute inset-0 bg-gradient-hero opacity-0 group-hover:opacity-5 rounded-xl transition-opacity duration-300"></div>
                <div className="relative">
                  <div className="flex flex-row items-center justify-between space-y-0 pb-2">
                    <h3 className="tracking-tight text-sm font-medium text-muted-foreground">{stat.title}</h3>
                    <span className="text-2xl animate-bounce-gentle">{stat.icon}</span>
                  </div>
                  <div className={`text-2xl font-bold ${stat.color}`}>{stat.value}</div>
                  <p className="text-xs text-muted-foreground">{stat.change}</p>
                </div>
              </div>
            ))}
          </div>
        </div>
      </>
      );
}<|MERGE_RESOLUTION|>--- conflicted
+++ resolved
@@ -77,21 +77,7 @@
                 icon: "⏳",
                 color: "text-yellow-600"
               },
-<<<<<<< HEAD
-              { 
-                title: "Completed Jobs", 
-                value: displayStats.completedJobs.toString(), 
-                change: "Total completed", 
-                icon: "✅", 
-                color: "text-green-600" 
-              },
-              { 
-                title: "Total Spent", 
-                value: `₹${displayStats.totalSpent.toFixed(2)}`,
-                change: "Total spent", 
-                icon: "💰", 
-                color: "text-blue-600" 
-=======
+
               {
                 title: "Completed Jobs",
                 value: displayStats.completedJobs.toString(),
@@ -105,7 +91,6 @@
                 change: "All time total",
                 icon: "💰",
                 color: "text-blue-600"
->>>>>>> e99a3a79
               },
               {
                 title: "Available Printers",
