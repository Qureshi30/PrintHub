import { useEffect, useState } from "react";
import MobileSidebar from "@/components/layout/MobileSidebar";
import { useUser } from "@clerk/clerk-react";
import { useDashboardStats } from "@/hooks/useDatabase";
import { Button } from "@/components/ui/button";
import { RefreshCw } from "lucide-react";

export default function StudentDashboard() {
  const [isVisible, setIsVisible] = useState(false);
  const { user } = useUser();
  const { stats, loading, error, refresh } = useDashboardStats(user?.id);

  useEffect(() => {
    setIsVisible(true);
  }, []);

  // Default stats if loading or undefined
  const defaultStats = {
    pendingJobs: 0,
    completedJobs: 0,
    totalSpent: 0,
    availablePrinters: 0,
  };

  const displayStats = stats || defaultStats;

  if (loading) {
    return (
      <div className="flex-1 flex items-center justify-center">
        <div className="text-center">
          <div className="animate-spin rounded-full h-8 w-8 border-b-2 border-blue-600 mx-auto"></div>
          <p className="mt-2 text-gray-600">Loading dashboard...</p>
        </div>
      </div>
    );
  }

  if (error) {
    return (
      <div className="flex-1 flex items-center justify-center">
        <div className="text-center">
          <p className="text-red-600">Error loading dashboard: {error}</p>
        </div>
      </div>
    );
  }

  return (
<<<<<<< HEAD
    <div className="flex-1">
      {/* Dashboard Content */}
      <div className={`space-y-8 p-8 pt-16 transition-all duration-1000 ${isVisible ? 'opacity-100 translate-y-0' : 'opacity-0 translate-y-8'}`}>
        <div className="flex items-center justify-between">
          <h2 className="text-3xl font-bold tracking-tight text-blue-600">
            Dashboard
          </h2>
          <Button
            variant="outline"
            size="sm"
            onClick={refresh}
            disabled={loading}
            className="flex items-center gap-2"
          >
            <RefreshCw className={`h-4 w-4 ${loading ? 'animate-spin' : ''}`} />
            Refresh
          </Button>
        </div>

        {/* Stats Grid */}
        <div className="grid gap-6 md:grid-cols-2 lg:grid-cols-4">
          {[
            {
              title: "Pending Jobs",
              value: displayStats.pendingJobs.toString(),
              change: "Jobs in queue",
              icon: "⏳",
              color: "text-yellow-600"
            },
            {
              title: "Completed Jobs",
              value: displayStats.completedJobs.toString(),
              change: "Successfully printed",
              icon: "✅",
              color: "text-green-600"
            },
            {
              title: "Total Spent",
              value: `₹${displayStats.totalSpent.toFixed(2)}`,
              change: "All time total",
              icon: "💰",
              color: "text-blue-600"
            },
            {
              title: "Available Printers",
              value: displayStats.availablePrinters.toString(),
              change: "Online now",
              icon: "🖨️",
              color: "text-purple-600"
            }
          ].map((stat, index) => (
            <div
              key={stat.title}
              className="group relative rounded-xl border bg-card/50 backdrop-blur-sm text-card-foreground shadow-sm p-6 hover-glow transition-all duration-300 hover:scale-105 bg-gradient-card"
              style={{ animationDelay: `${index * 100}ms` }}
            >
              <div className="absolute inset-0 bg-gradient-hero opacity-0 group-hover:opacity-5 rounded-xl transition-opacity duration-300"></div>
              <div className="relative">
                <div className="flex flex-row items-center justify-between space-y-0 pb-2">
                  <h3 className="tracking-tight text-sm font-medium text-muted-foreground">{stat.title}</h3>
                  <span className="text-2xl animate-bounce-gentle">{stat.icon}</span>
=======
    <>
      <MobileSidebar />
      <div className="flex-1">
        {/* Dashboard Content */}
        <div className={`space-y-8 p-8 pt-16 transition-all duration-1000 ${isVisible ? 'opacity-100 translate-y-0' : 'opacity-0 translate-y-8'}`}>
          <div className="flex items-center justify-between space-y-2">
            <h2 className="text-3xl font-bold tracking-tight text-blue-600">
              Dashboard
            </h2>
          </div>

          {/* Stats Grid */}
          <div className="grid gap-6 md:grid-cols-2 lg:grid-cols-4">
            {[
              { 
                title: "Pending Jobs", 
                value: displayStats.pendingJobs.toString(), 
                change: "Jobs in queue", 
                icon: "⏳", 
                color: "text-yellow-600" 
              },
              { 
                title: "Completed Jobs", 
                value: displayStats.completedJobs.toString(), 
                change: "This month", 
                icon: "✅", 
                color: "text-green-600" 
              },
              { 
                title: "Total Spent", 
                value: `$${displayStats.totalSpent.toFixed(2)}`,
                change: "This semester", 
                icon: "💰", 
                color: "text-blue-600" 
              },
              { 
                title: "Available Printers", 
                value: displayStats.availablePrinters.toString(), 
                change: "Online now", 
                icon: "🖨️", 
                color: "text-purple-600" 
              }
            ].map((stat, index) => (
              <div 
                key={stat.title}
                className="group relative rounded-xl border bg-card/50 backdrop-blur-sm text-card-foreground shadow-sm p-6 hover-glow transition-all duration-300 hover:scale-105 bg-gradient-card"
                style={{ animationDelay: `${index * 100}ms` }}
              >
                <div className="absolute inset-0 bg-gradient-hero opacity-0 group-hover:opacity-5 rounded-xl transition-opacity duration-300"></div>
                <div className="relative">
                  <div className="flex flex-row items-center justify-between space-y-0 pb-2">
                    <h3 className="tracking-tight text-sm font-medium text-muted-foreground">{stat.title}</h3>
                    <span className="text-2xl animate-bounce-gentle">{stat.icon}</span>
                  </div>
                  <div className={`text-2xl font-bold ${stat.color}`}>{stat.value}</div>
                  <p className="text-xs text-muted-foreground">{stat.change}</p>
>>>>>>> 44eb848b
                </div>
              </div>
            ))}
          </div>
        </div>
      </div>
    </>
  );
}<|MERGE_RESOLUTION|>--- conflicted
+++ resolved
@@ -46,8 +46,9 @@
   }
 
   return (
-<<<<<<< HEAD
-    <div className="flex-1">
+    <>
+      <MobileSidebar />
+      <div className="flex-1">
       {/* Dashboard Content */}
       <div className={`space-y-8 p-8 pt-16 transition-all duration-1000 ${isVisible ? 'opacity-100 translate-y-0' : 'opacity-0 translate-y-8'}`}>
         <div className="flex items-center justify-between">
@@ -108,68 +109,12 @@
                 <div className="flex flex-row items-center justify-between space-y-0 pb-2">
                   <h3 className="tracking-tight text-sm font-medium text-muted-foreground">{stat.title}</h3>
                   <span className="text-2xl animate-bounce-gentle">{stat.icon}</span>
-=======
-    <>
-      <MobileSidebar />
-      <div className="flex-1">
-        {/* Dashboard Content */}
-        <div className={`space-y-8 p-8 pt-16 transition-all duration-1000 ${isVisible ? 'opacity-100 translate-y-0' : 'opacity-0 translate-y-8'}`}>
-          <div className="flex items-center justify-between space-y-2">
-            <h2 className="text-3xl font-bold tracking-tight text-blue-600">
-              Dashboard
-            </h2>
-          </div>
-
-          {/* Stats Grid */}
-          <div className="grid gap-6 md:grid-cols-2 lg:grid-cols-4">
-            {[
-              { 
-                title: "Pending Jobs", 
-                value: displayStats.pendingJobs.toString(), 
-                change: "Jobs in queue", 
-                icon: "⏳", 
-                color: "text-yellow-600" 
-              },
-              { 
-                title: "Completed Jobs", 
-                value: displayStats.completedJobs.toString(), 
-                change: "This month", 
-                icon: "✅", 
-                color: "text-green-600" 
-              },
-              { 
-                title: "Total Spent", 
-                value: `$${displayStats.totalSpent.toFixed(2)}`,
-                change: "This semester", 
-                icon: "💰", 
-                color: "text-blue-600" 
-              },
-              { 
-                title: "Available Printers", 
-                value: displayStats.availablePrinters.toString(), 
-                change: "Online now", 
-                icon: "🖨️", 
-                color: "text-purple-600" 
-              }
-            ].map((stat, index) => (
-              <div 
-                key={stat.title}
-                className="group relative rounded-xl border bg-card/50 backdrop-blur-sm text-card-foreground shadow-sm p-6 hover-glow transition-all duration-300 hover:scale-105 bg-gradient-card"
-                style={{ animationDelay: `${index * 100}ms` }}
-              >
-                <div className="absolute inset-0 bg-gradient-hero opacity-0 group-hover:opacity-5 rounded-xl transition-opacity duration-300"></div>
-                <div className="relative">
-                  <div className="flex flex-row items-center justify-between space-y-0 pb-2">
-                    <h3 className="tracking-tight text-sm font-medium text-muted-foreground">{stat.title}</h3>
-                    <span className="text-2xl animate-bounce-gentle">{stat.icon}</span>
-                  </div>
-                  <div className={`text-2xl font-bold ${stat.color}`}>{stat.value}</div>
-                  <p className="text-xs text-muted-foreground">{stat.change}</p>
->>>>>>> 44eb848b
                 </div>
+                <div className={`text-2xl font-bold ${stat.color}`}>{stat.value}</div>
+                <p className="text-xs text-muted-foreground">{stat.change}</p>
               </div>
-            ))}
-          </div>
+            </div>
+          ))}
         </div>
       </div>
     </>
