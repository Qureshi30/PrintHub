import { useState } from "react";
<<<<<<< HEAD
import { Card, CardContent } from "@/components/ui/card";
=======
import MobileSidebar from "@/components/layout/MobileSidebar";
import { Card, CardContent, CardHeader, CardTitle } from "@/components/ui/card";
>>>>>>> f6e695da
import { Button } from "@/components/ui/button";
import { Badge } from "@/components/ui/badge";
import ProtectedRoute from "@/components/auth/ProtectedRoute";
import { useToast } from "@/hooks/use-toast";
import { useAuth } from "@clerk/clerk-react";
import { useUserNotifications, useMarkNotificationAsRead, useMarkAllNotificationsAsRead } from "@/hooks/useDatabase";
import { 
  Bell, 
  CheckCircle, 
  XCircle, 
  AlertTriangle, 
  Clock, 
  Printer,
  FileText,
  RefreshCw
} from "lucide-react";

export default function Notifications() {
  const { toast } = useToast();
  const { userId } = useAuth();
  const [filter, setFilter] = useState<"all" | "unread" | "action_required">("all");
  
  // Use hooks with user ID
  const { notifications, loading: isLoading, error } = useUserNotifications(userId || undefined);
  const markAsReadMutation = useMarkNotificationAsRead();
  const markAllAsReadMutation = useMarkAllNotificationsAsRead();

  const handleMarkAsRead = (notificationId: string) => {
    markAsReadMutation.mutate(notificationId);
    toast({
      title: "Notification marked as read",
      description: "The notification has been marked as read.",
    });
  };

  const handleMarkAllAsRead = () => {
<<<<<<< HEAD
    if (userId) {
      markAllAsReadMutation.mutate(userId);
      toast({
        title: "All notifications marked as read",
        description: "All notifications have been marked as read.",
      });
    }
=======
    markAllAsReadMutation.mutate("");
    toast({
      title: "All notifications marked as read",
      description: "All notifications have been marked as read.",
    });
>>>>>>> f6e695da
  };

  const getNotificationIcon = (type: string) => {
    switch (type) {
      case "job_completed": return <CheckCircle className="h-5 w-5 text-green-500" />;
      case "job_failed": return <XCircle className="h-5 w-5 text-red-500" />;
      case "job_queued": return <Clock className="h-5 w-5 text-blue-500" />;
      case "printer_maintenance": return <AlertTriangle className="h-5 w-5 text-yellow-500" />;
      case "low_ink": return <Printer className="h-5 w-5 text-orange-500" />;
      case "print_ready": return <FileText className="h-5 w-5 text-green-500" />;
      default: return <Bell className="h-5 w-5 text-gray-500" />;
    }
  };

  const getNotificationBadge = (type: string) => {
    switch (type) {
      case "job_completed": return <Badge variant="outline">Completed</Badge>;
      case "job_failed": return <Badge variant="destructive">Failed</Badge>;
      case "job_queued": return <Badge variant="secondary">Queued</Badge>;
      case "printer_maintenance": return <Badge variant="outline">Maintenance</Badge>;
      case "low_ink": return <Badge variant="outline">Low Supplies</Badge>;
      case "print_ready": return <Badge variant="outline">Ready</Badge>;
      default: return <Badge variant="outline">Info</Badge>;
    }
  };

  const filteredNotifications = notifications.filter(notification => {
    if (filter === "unread") return !notification.read;
    if (filter === "action_required") return notification.actionRequired;
    return true;
  });

  if (isLoading) {
    return (
      <ProtectedRoute>
        <div className="container mx-auto px-4 py-8">
          <div className="flex items-center justify-center min-h-96">
            <RefreshCw className="h-8 w-8 animate-spin" />
          </div>
        </div>
      </ProtectedRoute>
    );
  }

  if (error) {
    return (
      <ProtectedRoute>
        <div className="container mx-auto px-4 py-8">
          <Card className="border-red-200">
            <CardContent className="pt-6">
              <div className="text-center text-red-600">
                <XCircle className="h-12 w-12 mx-auto mb-4" />
                <p>Failed to load notifications. Please try again later.</p>
              </div>
            </CardContent>
          </Card>
        </div>
      </ProtectedRoute>
    );
  }

  return (
    <ProtectedRoute>
      <MobileSidebar />
      <div className="container mx-auto px-4 py-8">
        <div className="mb-8">
          <h1 className="text-3xl font-bold mb-2">Notifications</h1>
          <p className="text-muted-foreground">
            Stay updated with your print jobs and system alerts
          </p>
        </div>

        {/* Filter and Actions */}
        <div className="flex flex-col sm:flex-row justify-between items-start sm:items-center gap-4 mb-6">
          <div className="flex gap-2">
            <Button
              variant={filter === "all" ? "default" : "outline"}
              size="sm"
              onClick={() => setFilter("all")}
            >
              All
            </Button>
            <Button
              variant={filter === "unread" ? "default" : "outline"}
              size="sm"
              onClick={() => setFilter("unread")}
            >
              Unread
            </Button>
            <Button
              variant={filter === "action_required" ? "default" : "outline"}
              size="sm"
              onClick={() => setFilter("action_required")}
            >
              Action Required
            </Button>
          </div>
          
          <Button
            variant="outline"
            size="sm"
            onClick={handleMarkAllAsRead}
            disabled={markAllAsReadMutation.isLoading}
          >
            {markAllAsReadMutation.isLoading ? (
              <RefreshCw className="h-4 w-4 animate-spin mr-2" />
            ) : (
              <CheckCircle className="h-4 w-4 mr-2" />
            )}
            Mark All Read
          </Button>
        </div>

        {/* Notifications List */}
        <div className="space-y-4">
          {filteredNotifications.length === 0 ? (
            <Card>
              <CardContent className="pt-6">
                <div className="text-center text-muted-foreground">
                  <Bell className="h-12 w-12 mx-auto mb-4 opacity-50" />
                  <p>No notifications to display</p>
                  <p className="text-sm mt-2">You're all caught up!</p>
                </div>
              </CardContent>
            </Card>
          ) : (
            filteredNotifications.map((notification) => (
              <Card 
                key={notification._id} 
                className={`transition-all duration-200 hover:shadow-md ${
                  !notification.read ? 'border-blue-200 bg-blue-50/50' : ''
                }`}
              >
                <CardContent className="pt-6">
                  <div className="flex items-start gap-4">
                    <div className="mt-1">
                      {getNotificationIcon(notification.type)}
                    </div>
                    
                    <div className="flex-1 min-w-0">
                      <div className="flex items-start justify-between gap-4">
                        <div className="flex-1">
                          <h3 className="font-semibold text-sm">{notification.title}</h3>
                          <p className="text-sm text-muted-foreground mt-1">
                            {notification.message}
                          </p>
                          <div className="flex items-center gap-2 mt-2">
                            {getNotificationBadge(notification.type)}
                            <span className="text-xs text-muted-foreground">
                              {new Date(notification.createdAt).toLocaleDateString()}
                            </span>
                          </div>
                        </div>
                        
                        <div className="flex gap-2">
                          {!notification.read && (
                            <Button
                              size="sm"
                              variant="outline"
                              onClick={() => handleMarkAsRead(notification._id)}
                              disabled={markAsReadMutation.isLoading}
                            >
                              {markAsReadMutation.isLoading ? (
                                <RefreshCw className="h-4 w-4 animate-spin" />
                              ) : (
                                <CheckCircle className="h-4 w-4" />
                              )}
                            </Button>
                          )}
                        </div>
                      </div>
                    </div>
                  </div>
                </CardContent>
              </Card>
            ))
          )}
        </div>

        {/* Pagination placeholder */}
        {filteredNotifications.length > 0 && (
          <div className="mt-8 text-center">
            <p className="text-sm text-muted-foreground">
              Showing {filteredNotifications.length} notifications
            </p>
          </div>
        )}
      </div>
    </ProtectedRoute>
  );
}<|MERGE_RESOLUTION|>--- conflicted
+++ resolved
@@ -1,10 +1,6 @@
 import { useState } from "react";
-<<<<<<< HEAD
-import { Card, CardContent } from "@/components/ui/card";
-=======
 import MobileSidebar from "@/components/layout/MobileSidebar";
 import { Card, CardContent, CardHeader, CardTitle } from "@/components/ui/card";
->>>>>>> f6e695da
 import { Button } from "@/components/ui/button";
 import { Badge } from "@/components/ui/badge";
 import ProtectedRoute from "@/components/auth/ProtectedRoute";
@@ -41,7 +37,6 @@
   };
 
   const handleMarkAllAsRead = () => {
-<<<<<<< HEAD
     if (userId) {
       markAllAsReadMutation.mutate(userId);
       toast({
@@ -49,13 +44,6 @@
         description: "All notifications have been marked as read.",
       });
     }
-=======
-    markAllAsReadMutation.mutate("");
-    toast({
-      title: "All notifications marked as read",
-      description: "All notifications have been marked as read.",
-    });
->>>>>>> f6e695da
   };
 
   const getNotificationIcon = (type: string) => {
