import { Card, CardContent, CardHeader, CardTitle } from "@/components/ui/card";
import { Progress } from "@/components/ui/progress";
<<<<<<< HEAD
import { Button } from "@/components/ui/button";
import { useAnalytics } from "@/hooks/useDatabase";
import { useState, useMemo } from "react";
=======
import { useState } from "react";
import { useAnalytics } from "@/hooks/useDatabase";
import { useIsMobile } from "@/hooks/use-mobile";
import { AdminMobileHeader } from "@/components/admin/AdminMobileHeader";
import { AdminMobileSidebar } from "@/components/admin/AdminMobileSidebar";
>>>>>>> cf0b6ef9
import { 
  DollarSign, 
  FileText, 
  Users, 
  Printer,
  BarChart3,
  Activity,
  ArrowUpDown,
  ArrowUp,
  ArrowDown
} from "lucide-react";

export default function Analytics() {
  const [isSidebarOpen, setIsSidebarOpen] = useState(false);
  const isMobile = useIsMobile();
  const { analytics, loading, error } = useAnalytics();
  const [sortOrder, setSortOrder] = useState<'asc' | 'desc'>('desc');

  // Sort printers by utilization percentage
  const sortedPrinters = useMemo(() => {
    if (!analytics.printerUsage) return [];
    const printers = [...analytics.printerUsage];
    return printers.sort((a, b) => {
      if (sortOrder === 'asc') {
        return a.usage - b.usage;
      } else {
        return b.usage - a.usage;
      }
    });
  }, [analytics.printerUsage, sortOrder]);

  const toggleSortOrder = () => {
    setSortOrder(prev => prev === 'asc' ? 'desc' : 'asc');
  };

  if (loading) {
    return (
      <div className="container mx-auto p-6">
        <div className="flex items-center justify-center h-64">
          <div className="text-center">
            <div className="animate-spin rounded-full h-8 w-8 border-b-2 border-blue-600 mx-auto"></div>
            <p className="mt-2 text-gray-600">Loading analytics...</p>
          </div>
        </div>
      </div>
    );
  }

  if (error) {
    return (
      <div className="container mx-auto p-6">
        <div className="flex items-center justify-center h-64">
          <div className="text-center">
            <p className="text-red-600">Error loading analytics: {error}</p>
          </div>
        </div>
      </div>
    );
  }

  const analyticsData = [
    { 
      metric: "Total Print Jobs", 
      value: analytics.totalPrintJobs.toLocaleString(),
      icon: FileText,
      description: "Completed jobs"
    },
    { 
      metric: "Revenue", 
      value: `₹${analytics.totalRevenue.toFixed(2)}`,
      icon: DollarSign,
      description: "Total revenue"
    },
    { 
      metric: "Total Users", 
      value: analytics.totalUsers.toLocaleString(),
      icon: Users,
      description: "Registered users"
    },
    { 
      metric: "Active Printers", 
      value: analytics.activePrinters.toString(),
      icon: Printer,
      description: "Online printers"
    }
  ];

  if (isMobile) {
    return (
      <div className="min-h-screen bg-background">
        <AdminMobileSidebar open={isSidebarOpen} onOpenChange={setIsSidebarOpen} />
        
        <AdminMobileHeader 
          title="Analytics Dashboard"
          subtitle="View system performance and usage statistics"
          onMenuClick={() => setIsSidebarOpen(true)}
        />
        
        <div className="p-4 pb-20 space-y-4">
          {/* Key Metrics */}
          <div className="grid gap-4 grid-cols-2">
            {analyticsData.map((item) => {
              const IconComponent = item.icon;
              return (
                <Card key={item.metric}>
                  <CardHeader className="flex flex-row items-center justify-between space-y-0 pb-2">
                    <CardTitle className="text-sm font-medium">{item.metric}</CardTitle>
                    <IconComponent className="h-4 w-4 text-muted-foreground" />
                  </CardHeader>
                  <CardContent>
                    <div className="text-2xl font-bold">{item.value}</div>
                    <p className="text-xs text-muted-foreground">{item.description}</p>
                  </CardContent>
                </Card>
              );
            })}
          </div>

          {/* Printer Usage */}
          <Card>
            <CardHeader>
              <CardTitle className="flex items-center gap-2">
                <Printer className="h-5 w-5" />
                Printer Utilization
              </CardTitle>
            </CardHeader>
            <CardContent className="space-y-4">
              {analytics.printerUsage.map((printer) => (
                <div key={printer.printer} className="space-y-2">
                  <div className="flex justify-between items-center">
                    <div>
                      <p className="font-medium">{printer.printer}</p>
                      <p className="text-sm text-muted-foreground">Status: {printer.status}</p>
                    </div>
                    <div className="text-right">
                      <p className="font-medium">{printer.jobsToday} jobs</p>
                      <p className="text-sm text-muted-foreground">{printer.usage}% usage</p>
                    </div>
                  </div>
                  <Progress value={printer.usage} className="h-2" />
                </div>
              ))}
            </CardContent>
          </Card>

          {/* Usage Trends */}
          <Card>
            <CardHeader>
              <CardTitle className="flex items-center gap-2">
                <Activity className="h-5 w-5" />
                Usage Trends
              </CardTitle>
            </CardHeader>
            <CardContent>
              <div className="space-y-4">
                <div className="text-center py-8 text-muted-foreground">
                  <BarChart3 className="h-12 w-12 mx-auto mb-4 opacity-50" />
                  <p>Chart visualization would appear here</p>
                  <p className="text-sm">Integration with charting library needed</p>
                </div>
              </div>
            </CardContent>
          </Card>

          {/* Performance Summary */}
          <div className="grid gap-4">
            <Card>
              <CardHeader>
                <CardTitle className="flex items-center gap-2">
                  <FileText className="h-5 w-5" />
                  Print Job Status
                </CardTitle>
              </CardHeader>
              <CardContent>
                <div className="space-y-3">
                  <div className="flex justify-between">
                    <span className="text-sm">Completed</span>
                    <span className="font-medium">
                      {analytics.totalPrintJobs} jobs
                    </span>
                  </div>
                  <div className="flex justify-between">
                    <span className="text-sm text-muted-foreground">Total Revenue</span>
                    <span className="font-medium text-green-600">
                      ₹{analytics.totalRevenue.toFixed(2)}
                    </span>
                  </div>
                </div>
              </CardContent>
            </Card>

            <Card>
              <CardHeader>
                <CardTitle className="flex items-center gap-2">
                  <Users className="h-5 w-5" />
                  User Activity
                </CardTitle>
              </CardHeader>
              <CardContent>
                <div className="space-y-3">
                  <div className="flex justify-between">
                    <span className="text-sm">Total Users</span>
                    <span className="font-medium">{analytics.totalUsers}</span>
                  </div>
                  <div className="flex justify-between">
                    <span className="text-sm text-muted-foreground">Active Today</span>
                    <span className="font-medium text-blue-600">
                      {Math.floor(analytics.totalUsers * 0.15)}
                    </span>
                  </div>
                </div>
              </CardContent>
            </Card>

            <Card>
              <CardHeader>
                <CardTitle className="flex items-center gap-2">
                  <DollarSign className="h-5 w-5" />
                  Financial Overview
                </CardTitle>
              </CardHeader>
              <CardContent>
                <div className="space-y-3">
                  <div className="flex justify-between">
                    <span className="text-sm">Average Job Cost</span>
                    <span className="font-medium">
                      ₹{analytics.totalPrintJobs > 0 ? (analytics.totalRevenue / analytics.totalPrintJobs).toFixed(2) : '0.00'}
                    </span>
                  </div>
                </div>
              </CardContent>
            </Card>
          </div>
        </div>
      </div>
    );
  }

  return (
    <div className="container mx-auto p-6 space-y-6">
      {/* Key Metrics */}
      <div className="grid gap-6 md:grid-cols-2 lg:grid-cols-4">
        {analyticsData.map((item) => {
          const IconComponent = item.icon;
          return (
            <Card key={item.metric}>
              <CardHeader className="flex flex-row items-center justify-between space-y-0 pb-2">
                <CardTitle className="text-sm font-medium">{item.metric}</CardTitle>
                <IconComponent className="h-4 w-4 text-muted-foreground" />
              </CardHeader>
              <CardContent>
                <div className="text-2xl font-bold">{item.value}</div>
                <p className="text-xs text-muted-foreground">
                  {item.description}
                </p>
              </CardContent>
            </Card>
          );
        })}
      </div>

      {/* Charts Row */}
      <div className="grid gap-6 md:grid-cols-2">
        {/* Printer Usage */}
        <Card>
          <CardHeader>
            <div className="flex items-center justify-between">
              <CardTitle className="flex items-center gap-2">
                <Printer className="h-5 w-5" />
                Printer Utilization
              </CardTitle>
              <Button
                variant="outline"
                size="sm"
                onClick={toggleSortOrder}
                className="flex items-center gap-2"
              >
                {sortOrder === 'desc' ? (
                  <>
                    <ArrowDown className="h-4 w-4" />
                    <span className="text-xs">High to Low</span>
                  </>
                ) : (
                  <>
                    <ArrowUp className="h-4 w-4" />
                    <span className="text-xs">Low to High</span>
                  </>
                )}
              </Button>
            </div>
          </CardHeader>
          <CardContent>
            <div className="space-y-4 max-h-[400px] overflow-y-auto pr-2">
              {sortedPrinters.map((printer) => (
                <div key={printer.printer} className="space-y-2">
                  <div className="flex justify-between items-center">
                    <div>
                      <p className="font-medium">{printer.printer}</p>
                      <p className="text-sm text-muted-foreground">Status: {printer.status}</p>
                    </div>
                    <div className="text-right">
                      <p className="font-medium">{printer.usage}% usage</p>
                      <p className="text-sm text-muted-foreground">
                        {printer.jobCount ? `${printer.jobCount} jobs` : 'Utilization'}
                      </p>
                    </div>
                  </div>
                  <Progress value={printer.usage} className="h-2" />
                </div>
              ))}
              
              {sortedPrinters.length === 0 && (
                <div className="text-center py-4 text-muted-foreground">
                  No printer data available
                </div>
              )}
            </div>
          </CardContent>
        </Card>

        {/* Usage Trends */}
        <Card>
          <CardHeader>
            <CardTitle className="flex items-center gap-2">
              <Activity className="h-5 w-5" />
              Usage Trends
            </CardTitle>
          </CardHeader>
          <CardContent>
            <div className="space-y-4">
              <div className="text-center py-8 text-muted-foreground">
                <BarChart3 className="h-12 w-12 mx-auto mb-4 opacity-50" />
                <p>Chart visualization would appear here</p>
                <p className="text-sm">Integration with charting library needed</p>
              </div>
            </div>
          </CardContent>
        </Card>
      </div>

      {/* Performance Summary */}
      <div className="grid gap-6 md:grid-cols-3">
        <Card>
          <CardHeader>
            <CardTitle className="flex items-center gap-2">
              <FileText className="h-5 w-5" />
              Print Job Status
            </CardTitle>
          </CardHeader>
          <CardContent>
            <div className="space-y-3">
              <div className="flex justify-between">
                <span className="text-sm">Completed</span>
                <span className="font-medium">
                  {analytics.totalPrintJobs} jobs
                </span>
              </div>
              <div className="flex justify-between">
                <span className="text-sm text-muted-foreground">Total Revenue</span>
                <span className="font-medium text-green-600">
                  ₹{analytics.totalRevenue.toFixed(2)}
                </span>
              </div>
            </div>
          </CardContent>
        </Card>

        <Card>
          <CardHeader>
            <CardTitle className="flex items-center gap-2">
              <Users className="h-5 w-5" />
              User Activity
            </CardTitle>
          </CardHeader>
          <CardContent>
            <div className="space-y-3">
              <div className="flex justify-between">
                <span className="text-sm">Total Users</span>
                <span className="font-medium">{analytics.totalUsers}</span>
              </div>
              <div className="flex justify-between">
                <span className="text-sm text-muted-foreground">Avg Jobs per User</span>
                <span className="font-medium">{analytics.totalUsers > 0 ? (analytics.totalPrintJobs / analytics.totalUsers).toFixed(1) : '0.0'}</span>
              </div>
            </div>
          </CardContent>
        </Card>

        <Card>
          <CardHeader>
            <CardTitle className="flex items-center gap-2">
              <DollarSign className="h-5 w-5" />
              Financial Summary
            </CardTitle>
          </CardHeader>
          <CardContent>
            <div className="space-y-3">
              <div className="flex justify-between">
                <span className="text-sm">Total Revenue</span>
                <span className="font-medium">₹{analytics.totalRevenue.toFixed(2)}</span>
              </div>
              <div className="flex justify-between">
                <span className="text-sm text-muted-foreground">Avg per Job</span>
                <span className="font-medium">
                  ₹{analytics.totalPrintJobs > 0 ? (analytics.totalRevenue / analytics.totalPrintJobs).toFixed(2) : '0.00'}
                </span>
              </div>
            </div>
          </CardContent>
        </Card>
      </div>
    </div>
  );
}<|MERGE_RESOLUTION|>--- conflicted
+++ resolved
@@ -1,16 +1,11 @@
 import { Card, CardContent, CardHeader, CardTitle } from "@/components/ui/card";
 import { Progress } from "@/components/ui/progress";
-<<<<<<< HEAD
 import { Button } from "@/components/ui/button";
-import { useAnalytics } from "@/hooks/useDatabase";
 import { useState, useMemo } from "react";
-=======
-import { useState } from "react";
 import { useAnalytics } from "@/hooks/useDatabase";
 import { useIsMobile } from "@/hooks/use-mobile";
 import { AdminMobileHeader } from "@/components/admin/AdminMobileHeader";
 import { AdminMobileSidebar } from "@/components/admin/AdminMobileSidebar";
->>>>>>> cf0b6ef9
 import { 
   DollarSign, 
   FileText, 
